--- conflicted
+++ resolved
@@ -1,50 +1,6 @@
 from unittest import TestCase
 
-<<<<<<< HEAD
-from artificial import agents, base
-from artificial.searches import adversarial
-
-
-class _TestAdversarialEnv(base.Environment):
-    def update(self):
-        for agent in self.agents:
-            action = agent.act()
-
-            self.current_state = _TestState(
-                self.current_state.data + 1 if action == 1 else -1
-            )
-
-    def generate_random_state(self):
-        return _TestState(self.random_state.randint(-10, 10))
-
-
-class _TestState(base.State):
-    pass
-
-
-class _UtilityTestAgent(agents.UtilityBasedAgent):
-    def predict(self, state):
-        return [_TestState(state.data - 1, action=0),
-                _TestState(state.data + 1, action=1)]
-
-    def utility(self, state):
-        return abs(state.data - 10)
-
-
-class RandomTest(TestCase):
-    def setUp(self):
-        self.env = _TestAdversarialEnv(_TestState(0))
-        self.agent = _UtilityTestAgent(search=adversarial.Random,
-                                       environment=self.env,
-                                       actions=None)
-
-    def test_sanity(self):
-        s = adversarial.Random(agent=self.agent, root=self.env.current_state)
-        actions = s.search().backtrack().solution_path_as_action_list()
-
-        self.assertGreater(len(actions), 0)
-=======
-from artificial import base
+from artificial import base, agents
 from artificial.searches.adversarial import Random, MinMax, AlphaBeta
 
 
@@ -53,17 +9,17 @@
         return self.data
 
 
-class _UtilityTestAgent(agents.UtilityAgent):
+class _UtilityTestAgent(agents.UtilityBasedAgent):
     maximizing_player = True
 
     def predict(self, state):
         return [
-            _TestState(self.data - 1),
-            _TestState(self.data + 1),
+            _TestState(state.data - 1),
+            _TestState(state.data + 1),
         ]
 
     def utility(self, state):
-        return (1 if maximizing_player else -1) * state.f()
+        return (1 if self.maximizing_player else -1) * state.f()
 
 
 class RandomTest(TestCase):
@@ -73,11 +29,11 @@
 
         self.assertIsNotNone(s)
 
-    def test_perform(self):
+    def test_search(self):
         a = _UtilityTestAgent(Random, None, None)
-        s = (Random(agent=a)
+        s = (Random(agent=a, depth_limit=10)
              .restart(_TestState(50))
-             .perform())
+             .search())
 
         self.assertIsNotNone(s.solution_candidate)
 
@@ -85,15 +41,15 @@
 class MinMaxTest(TestCase):
     def test_sanitize(self):
         a = _UtilityTestAgent(MinMax, None, None)
-        s = MinMax(agent=a)
+        s = MinMax(agent=a, depth_limit=10)
 
         self.assertIsNotNone(s)
 
-    def test_perform(self):
+    def test_search(self):
         a = _UtilityTestAgent(MinMax, None, None)
-        s = (MinMax(agent=a)
+        s = (MinMax(agent=a, depth_limit=10)
              .restart(_TestState(50))
-             .perform())
+             .search())
 
         self.assertIsNotNone(s.solution_candidate)
 
@@ -101,15 +57,14 @@
 class AlphaBetaTest(TestCase):
     def test_sanitize(self):
         a = _UtilityTestAgent(AlphaBeta, None, None)
-        s = AlphaBeta(agent=a)
+        s = AlphaBeta(agent=a, depth_limit=10)
 
         self.assertIsNotNone(s)
 
-    def test_perform(self):
+    def test_search(self):
         a = _UtilityTestAgent(AlphaBeta, None, None)
-        s = (AlphaBeta(agent=a)
+        s = (AlphaBeta(agent=a, depth_limit=10)
              .restart(_TestState(50))
-             .perform())
+             .search())
 
-        self.assertIsNotNone(s.solution_candidate)
->>>>>>> 77e70aec
+        self.assertIsNotNone(s.solution_candidate)