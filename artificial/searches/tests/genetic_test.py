--- conflicted
+++ resolved
@@ -52,13 +52,6 @@
     def update(self):
         pass
 
-<<<<<<< HEAD
-    def generate_random_state(self):
-        return _TState(''.join(random.choice(string.ascii_lowercase + ' ')
-                               for _ in _TState.expected))
-
-=======
->>>>>>> 94f33cb3
 
 class GeneticAlgorithmTest(TestCase):
     def setUp(self):
