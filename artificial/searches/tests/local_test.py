--- conflicted
+++ resolved
@@ -48,45 +48,27 @@
              .restart(_TState(0))
              .search())
 
-<<<<<<< HEAD
-        self.assertTrue(s.solution_candidate.is_goal,
-                        str(s.solution_candidate))
-        self.assertEqual(s.solution_candidate.data, 100)
-=======
         self.assertTrue(s.solution_candidate_.is_goal,
                         str(s.solution_candidate_))
         self.assertEqual(s.solution_candidate_.data, 100)
->>>>>>> fa2b687e
 
     def test_classic_strategy(self):
         s = (HillClimbing(agent=self.agent, strategy='classic')
              .restart(_TState(0))
              .search())
 
-<<<<<<< HEAD
-        self.assertTrue(s.solution_candidate.is_goal,
-                        str(s.solution_candidate))
-        self.assertEqual(s.solution_candidate.data, 100)
-=======
         self.assertTrue(s.solution_candidate_.is_goal,
                         str(s.solution_candidate_))
         self.assertEqual(s.solution_candidate_.data, 100)
->>>>>>> fa2b687e
 
     def test_random_restart(self):
         s = (HillClimbing(agent=self.agent, restart_limit=2)
              .restart(_TState(0))
              .search())
 
-<<<<<<< HEAD
-        self.assertTrue(s.solution_candidate.is_goal,
-                        str(s.solution_candidate))
-        self.assertEqual(s.solution_candidate.data, 100)
-=======
         self.assertTrue(s.solution_candidate_.is_goal,
                         str(s.solution_candidate_))
         self.assertEqual(s.solution_candidate_.data, 100)
->>>>>>> fa2b687e
 
 
 class LocalBeamTest(TestCase):
@@ -110,42 +92,24 @@
         s = (LocalBeam(agent=self.agent, k=2, root=_TState(0))
              .search())
 
-<<<<<<< HEAD
-        self.assertTrue(s.solution_candidate.is_goal,
-                        str(s.solution_candidate))
-        self.assertEqual(s.solution_candidate.data, 100)
-=======
         self.assertTrue(s.solution_candidate_.is_goal,
                         str(s.solution_candidate_))
         self.assertEqual(s.solution_candidate_.data, 100)
->>>>>>> fa2b687e
 
     def test_classic_strategy(self):
         s = (LocalBeam(agent=self.agent, root=self.env.current_state,
                        strategy='classic', k=2)
              .search())
 
-<<<<<<< HEAD
-        self.assertTrue(s.solution_candidate.is_goal,
-                        str(s.solution_candidate))
-        self.assertEqual(s.solution_candidate.data, 100)
-=======
         self.assertTrue(s.solution_candidate_.is_goal,
                         str(s.solution_candidate_))
         self.assertEqual(s.solution_candidate_.data, 100)
->>>>>>> fa2b687e
 
     def test_random_restart(self):
         s = (LocalBeam(agent=self.agent, root=self.env.current_state,
                        k=2, restart_limit=2)
              .search())
 
-<<<<<<< HEAD
-        self.assertTrue(s.solution_candidate.is_goal,
-                        str(s.solution_candidate))
-        self.assertEqual(s.solution_candidate.data, 100)
-=======
         self.assertTrue(s.solution_candidate_.is_goal,
                         str(s.solution_candidate_))
         self.assertEqual(s.solution_candidate_.data, 100)
->>>>>>> fa2b687e
