"""Genetic Algorithm for Problem Solving."""

# Author: Lucas David -- <ld492@drexel.edu>
# License: MIT (c) 2016

import math
import multiprocessing
import queue
import threading
import time

import numpy as np
from scipy.spatial import distance

from . import base
from .. import agents


class GeneticAlgorithm(base.Base):
    """Genetic Algorithm Search.

    Parameters
    ----------
    agent: inherited

    population_size: [int|'auto'], default='auto'
        The size of the population to be kept in memory.

    max_evolution_cycles: [int, np.inf], default=np.inf
        The upper bound for evolution cycles, in cycle count.
        If infinity, no bound is set and evolution cycles won't
        be directly a factor for the evolution process stop.

    max_evolution_duration: float, default=np.inf
        The upper bound for evolution duration, in seconds.
        If infinity, no bound is set and evolution will continue
        regardless the amount of time spent on the process.

    min_genetic_similarity: float, default=0
        The lower bound for individuals' genetic similarity, in percentage.
        If 0, no bound is set and evolution continues regardless the
        individuals genetic similarity.

    breeding_selection: ['random'|'tournament'|'roulette'|'gattaca'],
        default='roulette'
        The method employed when selecting individuals for breeding.

        Options are:
            --- 'random'
                Individuals are selected at random.

            --- 'tournament'
                `k` tournaments are made to decide which individuals should be
                chosen for breeding. In every one of them, `n_selected`
                individuals are chosen from the population and the best of them
                is selected for breeding.

            --- 'roulette'
                Each individual `i` has an associated rate
               :math:`\frac{U_i}{\sum_{k=0}{|population|} U_k}`

                It's worth mentioning that "windowing" is performed if any
                negative utilities happen to appear: every individual has added
                to their utility the value:math:`\min_k U_k` and utilities
                that assume negative values are then fixed, entailing a correct
                probability distribution.

            --- 'gattaca'
                Individuals are paired up accordingly to their "rank" (fitness)
                in the population.

                Note: this option is just a joke. Don't expect great results
                from this method.

    n_selected: [int|float], default=1.0
        Number of individuals selected for breeding. If `int`, exactly
        `n_selected` individuals are selected. If `float`,
        `int(n_selected * self.population_size_)` individuals are
        considered instead.

        This parameter is ignored and automatically assumes the value
        `population_size_ -1` when `natural_selection` chosen is 'elitism',
        as this procedure must always keep only the fittest of every iteration.

    tournament_size: [int|float], default=.5
        Number of individuals fighting in a single tournament. If `int`,
        exactly `tournament_size` individuals are selected. If `float`,
        `int(n_selected * self.population_size_)` individuals are
        considered instead.

        This parameter is ignored when `breeding_selection != 'tournament'`.

    mutation_factor: float, default=.05
        If the problem at hand accepts many different values for genes, and
        said values are enumerable, `mutation_factor` describes how lengthly
        a gene is affected by mutation.

        For instance, a gene is "completely" affected if `mutation_factor == 1`,
        or "loosely" or "slightly" affected for factors closest to 0.

    mutation_probability: float, default=.05
        The probability of a given gene of a individual to mutate.

    natural_selection: ['steady-state', 'elitism'], default='steady-state'
        The method employed when selecting which individuals will survive the
        evolution process.

        Options are:
            --- 'random'
                `population_size_` individuals are randomly selected from all
                individuals in population and the offspring.

            --- 'steady-state'
                `M` individuals in the current generation are selected to
                replace the `M` worse individuals from the previous generation.

            --- 'elitism'
                All individuals from the previous generation are killed, except
                for the fittest, which replaces the worse in the current one.

    n_jobs: int, default=1
        Number of jobs to be executed in parallel. If `-1`, execute exactly
        `cpu_count` jobs.

    debug: bool, default=False
        Signals if current execution is in debugging mode. If True, statistics
        such as average utility or variability are kept, requiring
        :math:`O(cycle_)` of memory.

    random_state: RandomState object, default=None
        RandomState object used to control randomness of the process.
        If None, no seed is passed and the default is used.

    Attributes
    ----------
    cycle_: int
        The number of evolution cycles that the search went through.

    average_utility_: float
        The average utilities in every single generation.

    highest_utility_: float
        The highest utilities in every single generation.

    lowest_utility_: float
        The lowest utilities in every single generation.

    n_selected_: int
        Real number of individuals selected for breeding.

    offspring_: GeneticState's list
        Individuals created on this generation.
        This option is cleared after every generation's natural selection
        process.

    population_: GeneticState's list
        Current set of individuals.

    population_size_: int
        Real population size.

    solution_candidate_: State-like object
        Fittest individual from all iterations. Additionally, we ought to
        mention that `fittest_` isn't necessarily contained in the last
        `population_` batch, although this is true for
        `breeding_selection == 'elitism'` option.

    selected_: GeneticState's list
        Individuals selected for breeding in the current generation.
        This option is cleared after every generation's natural selection
        process.

    tournament_size_: int
        Real tournament size. Assumes value `None` when
        `breeding_selection != 'tournament'`,

    variability_: float
        The variability of the last evolved population.

    """

    class _Worker(threading.Thread):
        """Genetic search process inner worker.

        Parameters
        ----------
        worker_id: int
            The id of the current worker. This will later be used
            to automatically perform data division.

        manager: GeneticAlgorithm object-like
            The `GeneticAlgorithm` instance to which this worker belong.

        """

        def __init__(self, worker_id, manager):
            # Use daemon option, as we want to
            # make the disposing process async.
            super().__init__(daemon=True)

            self.id = worker_id
            self.manager = manager

        def run(self):
            while True:
                task = self.manager.tasks.get()

                if task is None:
                    # `None` is our safe word. Shutting down...
                    break

                # Task is a method in _Worker class. How convenient!
                # Simply execute the method.
                try:
                    getattr(self, task)()
                finally:
                    self.manager.tasks.task_done()

        def divide_load(self, collection_size):
            """Divide the workload and return probe share.

            The workload is equality divided between the probes, except by the
            last which might receive a smaller load if the `collection_size`
            isn't divisible by the `manager.n_jobs_`.

            Example
            -------
            If `GeneticAlgorithm(population_size=503, n_jobs=4)` were created,
            workload division would happen as follows:

            * _Worker #0: 126
            * _Worker #1: 126
            * _Worker #3: 126
            * _Worker #4: 125

            """
            group_size = math.ceil(collection_size / self.manager.n_jobs_)

            if self.id == self.manager.n_jobs_ - 1:
                # If last worker, reduce the remaining individuals, as they
                # were added by ceiling the division above.
                group_size -= collection_size % self.manager.n_jobs_

            return group_size

        def generate_population(self):
            state_c = self.manager.agent.environment.state_class_

            # Divide the load and find how many individuals should it spawn.
            group_size = self.divide_load(self.manager.population_size_)

            # Generate population randomly.
            group = [state_c.random() for _ in range(group_size)]

            with self.manager.lock:
                self.manager.population_ += group

        def breed(self):
            i, size = self.id, self.divide_load(self.manager.n_selected_)

            selected = self.manager.selected_
            selected = iter(selected[i * size:(i + 1) * size])

            group = []

            try:
                while True:
                    a, b = next(selected), next(selected)
                    c = a.cross(b).mutate(self.manager.mutation_factor,
                                          self.manager.mutation_probability)

                    group.append(c)

            except StopIteration:
                pass
            except:
                raise
            finally:
                with self.manager.lock:
                    self.manager.offspring_ += group

    def __init__(self, agent,
                 population_size='auto',
                 max_evolution_cycles=np.inf,
                 max_evolution_duration=np.inf,
                 min_genetic_similarity=0,
                 breeding_selection='roulette',
                 n_selected=1.0,
                 tournament_size=.5,
                 mutation_factor=.05,
                 mutation_probability=.05,
                 natural_selection='steady-state',
                 n_jobs=1,
                 debug=False,
                 random_state=None):
        super().__init__(agent=agent)

        assert isinstance(agent, agents.UtilityBasedAgent), \
            'Local searches require an utility based agent.'

        self.population_size = population_size
        self.max_evolution_cycles = max_evolution_cycles
        self.max_evolution_duration = max_evolution_duration
        self.min_genetic_similarity = min_genetic_similarity
        self.breeding_selection = breeding_selection
        self.n_selected = n_selected
        self.tournament_size = tournament_size
        self.mutation_factor = mutation_factor
        self.mutation_probability = mutation_probability
        self.natural_selection = natural_selection
        self.n_jobs = n_jobs
        self.debug = debug
        self.random_state = random_state or np.random.RandomState()
<<<<<<< HEAD

        # Interns.
        self.workers = None
        self.tasks = None
        self.lock = threading.Lock()

=======

        # Interns.
        self.workers = None
        self.tasks = None
        self.lock = threading.Lock()

>>>>>>> 7d84ea81
        # Properties.
        self.population_size_ = self.population_ = self.tournament_size_ = None
        self.selected_ = self.n_selected_ = self.offspring_ = None
        self.started_at_ = self.n_jobs_ = None

        # Statistics.
        self.generations_variability_ = None
        self.average_utility_ = None
        self.highest_utility_ = None
        self.lowest_utility_ = None
        self.variability_ = 0
        self.cycle_ = 0

    def search(self):
        """Evolve generations while the `continue_evolving` condition is
        satisfied.

        In its default form, `continue_evolving` involves satisfying three
        conditions: (1) the time spent on evolution isn't greater than the
        limit imposed by the user; (2) the number of evolution cycles doesn't
        overflow the limit imposed by the user; (3) the goal hasn't been
        reached (i.e., a `GeneticState` s.t. its `is_goal` property is `True`).

        The fittest individual from all generations is stored in
        `solution_candidate_` attribute.

        Returns
        -------
        self

        """
        self.cycle_ = 0
        self.started_at_ = time.time()
        self.solution_candidate_ = None

        self.search_start().generate_population()

        while self.continue_evolving():
            self.cycle_ += 1

            if self.debug:
                if self.max_evolution_cycles:
                    e = self.max_evolution_cycles // 10
                    if self.cycle_ % e == 0:
                        print('Cycle %i of %i (%.2f%%).'
                              % (self.cycle_, self.max_evolution_cycles,
                                 self.cycle_/self.max_evolution_cycles))

            self.evolve()

        self.search_dispose()

        return self

    def search_start(self):
        self.n_jobs_ = (self.n_jobs
                        if self.n_jobs > 0
                        else multiprocessing.cpu_count())

        if isinstance(self.population_size, int):
            self.population_size_ = self.population_size

        elif self.population_size == 'auto':
            # default population size.
            self.population_size_ = 1000

            cycles = self.max_evolution_cycles
            duration = self.max_evolution_duration

            if cycles != np.inf and duration != np.inf:
                # Both cycles count and evolution duration were defined, let's
                # choose the population size that optimizes these constraints.
                # Fist, estimates the time for evaluating a individual.
                individual = self.agent.environment.state_class_.random()
                utility_elapsed = time.time()
                self.agent.utility(individual)
                utility_elapsed = time.time() - utility_elapsed
                del individual

                # Only 90% is used, as there are other time consuming jobs
                # during a cycle, such as breeding, mutation and selection.
                # Finally, lower bound value by 100.
<<<<<<< HEAD
                self.population_size_ = max(
                    100,
                    int(
                        .9 * self.n_jobs_ * duration / utility_elapsed / cycles))
=======
                self.population_size_ = int(.9 * self.n_jobs_ * duration /
                                            utility_elapsed / cycles)
                self.population_size_ = max(100, self.population_size_)
>>>>>>> 7d84ea81
        else:
            raise ValueError('Illegal value for population size {%i}.'
                             % self.population_size)

        if self.natural_selection == 'elitism':
            # On elitist natural selection, every individual is replaced by the
            # offspring, saved by the fittest. We therefore must select
            # `2 * (population_size_ - 1)` individuals, which will generate an
            # offspring of exactly `population_size_ - 1` new samples.
            self.n_selected_ = 2 * (self.population_size_ - 1)
        elif isinstance(self.n_selected, int):
            self.n_selected_ = self.n_selected
        elif isinstance(self.n_selected, float):
            self.n_selected_ = int(self.n_selected * self.population_size_)
        else:
            raise ValueError('Illegal value for n_selected {%s}'
                             % str(self.n_selected))

        if self.breeding_selection not in ('random', 'tournament', 'roulette',
                                           'gattaca'):
            raise ValueError('Illegal value for breeding selection method '
                             '{%s}.' % self.breeding_selection)

        if self.natural_selection not in ('random', 'steady-state', 'elitism'):
            raise ValueError('Illegal value for natural selection method {%s}'
                             % self.natural_selection)

        if self.breeding_selection == 'tournament':
            self.tournament_size_ = (self.tournament_size
                                     if isinstance(self.tournament_size, int)
                                     else int(self.tournament_size *
                                              self.population_size_))

            if self.tournament_size_ > self.population_size_:
                raise ValueError('Illegal value for tournament size {%i}.'
                                 % self.tournament_size_)

        if self.debug:
            self.average_utility_ = []
            self.highest_utility_ = []
            self.lowest_utility_ = []
            self.generations_variability_ = []

        self.workers = []
        self.tasks = queue.Queue()

        for i in range(self.n_jobs_):
            self.workers.append(self._Worker(worker_id=i, manager=self))
            self.workers[-1].start()

        return self

    def search_dispose(self):
        self.population_ = None

        for _ in range(self.n_jobs_):
            # Signal workers to stop, but don't wait for
            # it to actually happen. No point on doing that.
<<<<<<< HEAD
            self.tasks.put(None)
=======
            self.tasks.put_nowait(None)
>>>>>>> 7d84ea81

        self.workers = None
        self.tasks = None

        return self

    def cycle_start(self):
        if self.debug:
            utilities = [self.agent.utility(i) for i in self.population_]
            size = self.population_size_

            self.average_utility_.append(sum(utilities) / size)
            self.highest_utility_.append(max(utilities))
            self.lowest_utility_.append(min(utilities))

        return self

    def cycle_dispose(self):
        self.selected_ = self.offspring_ = None
        return self

    def generate_population(self):
        """Generate initial random population.

        The generation's size is defined by the `self.population_size`
        parameter. If its value is 'auto', a value that best fits the
        constrains is chosen.

        Notes
        -----
        This method assumes the agent is in an environment capable of
        generating random states.

        """

        self.population_ = []

        for _ in range(self.n_jobs_):
<<<<<<< HEAD
            self.tasks.put('generate_population')
=======
            self.tasks.put_nowait('generate_population')
>>>>>>> 7d84ea81
        self.tasks.join()

        # Find who is the fittest.
        self.solution_candidate_ = max(self.population_,
                                       key=lambda i: self.agent.utility(i))

        return self

    def evolve(self):
        """Evolve a generation of individuals."""
        return (self
                .cycle_start()
                .select_for_breeding()
                .breed()
                .naturally_select()
                .cycle_dispose())

    def continue_evolving(self):
        """Checks if evolution process should continue.

        Returns
        -------
        True, if evolution should continue, False otherwise.

        """
        return (time.time() - self.started_at_ < self.max_evolution_duration and
                self.cycle_ < self.max_evolution_cycles and
                not self.solution_candidate_.is_goal and
                (self.min_genetic_similarity == 0 or
                 self.min_genetic_similarity <= self.genetic_similarity()))

    def select_for_breeding(self):
        """Breeding Selection.

        Select individuals for breeding by adding them to the `selected_`
        array. The order in which the individuals are in the array determines
        the breeding pairs (`2i-th` and `(2i+1)-th` are breeding partners, for
        every:math:`i \in [0, n_selected_ / 2)`).

        """
        random = self.random_state

        if self.breeding_selection == 'random':
            self.selected_ = random.choice(self.population_,
                                           size=self.n_selected_)

        elif self.breeding_selection == 'tournament':
            self.selected_ = [max(random.choice(self.population_,
                                                size=self.tournament_size_),
                                  key=lambda i: -self.agent.utility(i))
                              for _ in range(self.n_selected_)]

        elif self.breeding_selection == 'roulette':
            # If there are negative values, perform windowing by adding the
            # minimum value to all individuals' fitness. Any negative utilities
            # will vanish and the probabilities will sum to 1.
            p = np.array([self.agent.utility(i)
                          for i in self.population_]).astype(float)
            minimum = np.min(p)
            if minimum < 0:
                p -= minimum
            p /= np.sum(p)

            self.selected_ = random.choice(self.population_,
                                           size=self.n_selected_, p=p)

        elif self.breeding_selection == 'gattaca':
            self.population_.sort(key=lambda i: -self.agent.utility(i))
            self.selected_ = self.population_[:self.n_selected_]

        return self

    def breed(self):
        """Breed previously selected individuals."""
        self.offspring_ = []

        for _ in range(self.n_jobs_):
<<<<<<< HEAD
            self.tasks.put('breed')
=======
            self.tasks.put_nowait('breed')
>>>>>>> 7d84ea81
        self.tasks.join()

        return self

    def naturally_select(self):
        if not self.offspring_:
            raise RuntimeError('No offspring generated. Cannot naturally '
                               'select from empty set.')

        self.offspring_.sort(key=lambda i: -self.agent.utility(i))
        self.population_.sort(key=lambda i: -self.agent.utility(i))

        self.solution_candidate_ = max(self.offspring_[0],
                                       self.solution_candidate_,
                                       key=lambda i: self.agent.utility(i))

        if self.natural_selection == 'random':
            self.population_ += self.offspring_
            self.random_state.shuffle(self.population_)
            self.population_ = self.population_[:self.population_size_]

        elif self.natural_selection == 'steady-state':
            self.population_ = (self.population_[:-len(self.offspring_)] +
                                self.offspring_)

        elif self.natural_selection == 'elitism':
            self.population_ = self.population_[:1] + self.offspring_

        return self

    def genetic_similarity(self):
        if not self.population_:
            raise RuntimeError('Cannot compute genetic similarity of empty '
                               'population. Are you calling genetic_similarity '
                               'method before searching?')

        individuals = np.array([i.data for i in self.population_])

        centroid = (np.sum(individuals, axis=0).astype(float) /
                    individuals.shape[0])

        # Average distance from the centroid, relative to the maximum variance
        # (all genes being different).
        # This assumes that genes assume integer values in {0, 1} set,
        # and it should be improved.:-(
        self.variability_ = np.mean(
            distance.cdist(individuals, np.array([centroid])) /
            np.sqrt(individuals.shape[1]))

        if self.debug:
            self.generations_variability_.append(self.variability_)

        return self.variability_<|MERGE_RESOLUTION|>--- conflicted
+++ resolved
@@ -311,21 +311,12 @@
         self.n_jobs = n_jobs
         self.debug = debug
         self.random_state = random_state or np.random.RandomState()
-<<<<<<< HEAD
 
         # Interns.
         self.workers = None
         self.tasks = None
         self.lock = threading.Lock()
 
-=======
-
-        # Interns.
-        self.workers = None
-        self.tasks = None
-        self.lock = threading.Lock()
-
->>>>>>> 7d84ea81
         # Properties.
         self.population_size_ = self.population_ = self.tournament_size_ = None
         self.selected_ = self.n_selected_ = self.offspring_ = None
@@ -408,16 +399,9 @@
                 # Only 90% is used, as there are other time consuming jobs
                 # during a cycle, such as breeding, mutation and selection.
                 # Finally, lower bound value by 100.
-<<<<<<< HEAD
-                self.population_size_ = max(
-                    100,
-                    int(
-                        .9 * self.n_jobs_ * duration / utility_elapsed / cycles))
-=======
                 self.population_size_ = int(.9 * self.n_jobs_ * duration /
                                             utility_elapsed / cycles)
                 self.population_size_ = max(100, self.population_size_)
->>>>>>> 7d84ea81
         else:
             raise ValueError('Illegal value for population size {%i}.'
                              % self.population_size)
@@ -476,11 +460,7 @@
         for _ in range(self.n_jobs_):
             # Signal workers to stop, but don't wait for
             # it to actually happen. No point on doing that.
-<<<<<<< HEAD
-            self.tasks.put(None)
-=======
             self.tasks.put_nowait(None)
->>>>>>> 7d84ea81
 
         self.workers = None
         self.tasks = None
@@ -519,11 +499,7 @@
         self.population_ = []
 
         for _ in range(self.n_jobs_):
-<<<<<<< HEAD
-            self.tasks.put('generate_population')
-=======
             self.tasks.put_nowait('generate_population')
->>>>>>> 7d84ea81
         self.tasks.join()
 
         # Find who is the fittest.
@@ -601,11 +577,7 @@
         self.offspring_ = []
 
         for _ in range(self.n_jobs_):
-<<<<<<< HEAD
-            self.tasks.put('breed')
-=======
             self.tasks.put_nowait('breed')
->>>>>>> 7d84ea81
         self.tasks.join()
 
         return self
