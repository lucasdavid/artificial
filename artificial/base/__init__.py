<<<<<<< HEAD
from .state import State
=======
from .state import State, GeneticState
>>>>>>> fa2b687e
from .environment import Environment<|MERGE_RESOLUTION|>--- conflicted
+++ resolved
@@ -1,6 +1,2 @@
-<<<<<<< HEAD
-from .state import State
-=======
 from .state import State, GeneticState
->>>>>>> fa2b687e
-from .environment import Environment+from .environment import Environment
