from setuptools import setup, find_packages

setup(
    name='artificial',
    description='Implementations of Artificial Intelligence: '
                'An Modern Approach book examples.',
    long_description=open('README.md').read(),
    version='1.0',
    packages=find_packages(),
    scripts=[],
    author='Lucas David',
    author_email='lucasolivdavid@gmail.com',

    url='https://github.com/lucasdavid/artificial',
    download_url='https://github.com/lucasdavid/artificial/archive/master.zip',
<<<<<<< HEAD
    install_requires=['six', 'numpy', 'scipy'],
=======
    install_requires=['six', 'numpy', 'scipy', 'scikit-learn'],
>>>>>>> b21925a5
    tests_require=open('docs/requirements-dev.txt').readlines(),
)<|MERGE_RESOLUTION|>--- conflicted
+++ resolved
@@ -13,10 +13,6 @@
 
     url='https://github.com/lucasdavid/artificial',
     download_url='https://github.com/lucasdavid/artificial/archive/master.zip',
-<<<<<<< HEAD
-    install_requires=['six', 'numpy', 'scipy'],
-=======
     install_requires=['six', 'numpy', 'scipy', 'scikit-learn'],
->>>>>>> b21925a5
     tests_require=open('docs/requirements-dev.txt').readlines(),
 )